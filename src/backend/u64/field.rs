//! Field arithmetic modulo `2^252 + 27742317777372353535851937790883648493`
//! using 64-bit limbs with 128-bit products

use core::fmt::Debug;
use std::default::Default;
use std::cmp::{PartialOrd, Ordering, Ord};

use core::ops::{Index, IndexMut};
use core::ops::Add;
use core::ops::Sub;
use core::ops::Mul;

use num::Integer;

use crate::backend::u64::constants;
use crate::scalar::Ristretto255Scalar;

/// A `FieldElement` represents an element into the field
/// `2^252 + 27742317777372353535851937790883648493`
///
/// In the 64-bit backend implementation, the `FieldElement is
/// represented in radix `2^52`

#[derive(Copy, Clone, Eq)]
pub struct FieldElement(pub [u64;5] );

impl Debug for FieldElement {
    fn fmt(&self, f: &mut ::core::fmt::Formatter) -> ::core::fmt::Result {
        write!(f, "FieldElement({:?})", &self.0[..])
    }
}

impl Index<usize> for FieldElement {
    type Output = u64;
    fn index(&self, _index: usize) -> &u64 {
        &(self.0[_index])
    }
}

impl IndexMut<usize> for FieldElement {
    fn index_mut(&mut self, _index: usize) -> &mut u64 {
        &mut (self.0[_index])
    }
}

impl PartialOrd for FieldElement {
    fn partial_cmp(&self, other: &FieldElement) -> Option<Ordering> {
        Some(self.cmp(&other))
    }
}

impl Ord for FieldElement {
    fn cmp(&self, other: &Self) -> Ordering {
        for i in (0..5).rev() {
            if self[i] > other[i] {
                return Ordering::Greater;
            }else if self[i] < other[i] {
                return Ordering::Less;
            }
        }
        Ordering::Equal
    }
}

impl<'a, 'b> Add<&'b FieldElement> for &'a FieldElement {
    type Output = FieldElement;
    /// Compute `a + b` (mod l)
    fn add(self, b: &'b FieldElement) -> FieldElement {
        let mut sum = FieldElement::zero();
        let mask = (1u64 << 52) - 1;

        // a + b
        let mut carry: u64 = 0;
        for i in 0..5 {
            carry = self.0[i] + b[i] + (carry >> 52);
            sum[i] = carry & mask;
        }
        // subtract l if the sum is >= l
        &sum - &constants::FIELD_L
    }
}

impl<'a, 'b> Sub<&'b FieldElement> for &'a FieldElement {
    type Output = FieldElement;
    /// Compute `a - b (mod l)`
    fn sub(self, b: &'b FieldElement) -> FieldElement {
        let mut sub = 0u64;
        let mut difference: FieldElement = FieldElement::zero();
        let mask = (1u64 << 52) - 1;
        // Save wrapping_sub result. Store as a reminder on the next limb.
        for i in 0..5 {
            sub = self.0[i].wrapping_sub(b[i] + (sub >> 63));
            difference[i] = sub & mask;
        }
        // Conditionaly add l, if difference is negative.
        // Be aware that here `sub` tells us the most significant bit of the last limb
        // so then we know if it is greater than `l` or not.
        let underflow_mask = ((sub >> 63) ^ 1).wrapping_sub(1);
        let mut carry = 0u64;
        for i in 0..5 {
            carry = (carry >> 52) + difference[i] + (constants::FIELD_L[i] & underflow_mask);
            difference[i] = carry & mask;
        }
        difference
    }
}

impl<'a, 'b> Mul<&'b FieldElement> for &'a FieldElement {
    type Output = FieldElement;
    fn mul(self, _rhs: &'b FieldElement) -> FieldElement {
        let prod = FieldElement::montgomery_reduce(&FieldElement::mul_internal(self, _rhs));
        FieldElement::montgomery_reduce(&FieldElement::mul_internal(&prod, &constants::RR_FIELD))
    }
}

impl Default for FieldElement {
    ///Returns the default value for a FieldElement = Zero.
    fn default() -> FieldElement {
        FieldElement::zero()
    }
}

impl<'a> From<&'a Ristretto255Scalar> for FieldElement {
    /// Given a Ristretto255Scalar on canonical bytes representation
    /// get it's FieldElement equivalent value as 5 limbs and
    /// radix-52.
    fn from(origin: &'a Ristretto255Scalar) -> FieldElement {
        let origin_bytes = origin.to_bytes();
        FieldElement::from_bytes(&origin_bytes)
    }
}

impl Into<Ristretto255Scalar> for FieldElement {
    /// Given a FieldElement reference get it's
    /// Ristretto255Scalar Equivalent on it's
    /// canonical bytes representation.
    fn into(self) -> Ristretto255Scalar {
        Ristretto255Scalar::from_canonical_bytes(self.to_bytes()).unwrap()
    }
}

/// u64 * u64 = u128 inline func multiply helper
#[inline]
fn m(x: u64, y: u64) -> u128 {
    (x as u128) * (y as u128)
}


impl FieldElement {

    /// Construct zero.
    pub fn zero() -> FieldElement {
        FieldElement([ 0, 0, 0, 0, 0 ])
    }

    /// Construct one.
    pub fn one() -> FieldElement {
        FieldElement([ 1, 0, 0, 0, 0 ])
    }

    /// Construct -1 (mod l).
    pub fn minus_one() -> FieldElement {
        FieldElement([671914833335276, 3916664325105025, 1367801, 0, 17592186044416])
    }

    /// Evaluate if a `FieldElement` is even or not.
    pub fn is_even(self) -> bool {
        self.0[0].is_even()
    }

    /// Give the half of the FieldElement value (mod l).
    pub fn half(&self) -> FieldElement {
        let mut res = self.clone();
        let mut remainder = 0u64;
        for i in (0..5).rev() {
            res[i] = res[i] + remainder;
            match(res[i] == 1, res[i].is_even()){
                (true, _) => {
                    remainder = 4503599627370496u64;
                }
                (_, false) => {
                    res[i] = res[i] - 1u64;
                    remainder = 4503599627370496u64;
                }
                (_, true) => {
                    remainder = 0;
                }
            }
        res[i] = res[i] >> 1;
        };
        res
    }

    /// Load a `FieldElement` from the low 253b   bits of a 256-bit
    /// input. So Little Endian representation in bytes of a FieldElement.
    // @TODO: Macro for Inline load8 function as has variadic arguments.
    #[warn(dead_code)]
    pub fn from_bytes(bytes: &[u8;32]) -> Self {
        let load8 = |input: &[u8]| -> u64 {
               (input[0] as u64)
            | ((input[1] as u64) << 8)
            | ((input[2] as u64) << 16)
            | ((input[3] as u64) << 24)
            | ((input[4] as u64) << 32)
            | ((input[5] as u64) << 40)
            | ((input[6] as u64) << 48)
            | ((input[7] as u64) << 56)
        };

        let low_52_bit_mask = (1u64 << 52) - 1;

        FieldElement(
        // load bits [  0, 64), no shift
        [  load8(&bytes[ 0..])        & low_52_bit_mask
        // load bits [ 48,112), shift to [ 52,112)
        , (load8(&bytes[ 6..]) >>  4) & low_52_bit_mask
        // load bits [ 96,160), shift to [104,160)
        , (load8(&bytes[12..]) >>  8) & low_52_bit_mask
        // load bits [152,216), shift to [156,216)
        , (load8(&bytes[19..]) >>  4) & low_52_bit_mask
        // load bits [192,256), shift to [208,256)
        , (load8(&bytes[24..]) >> 16) & low_52_bit_mask
        ])
    }

    /// Serialize this `FieldElement` to a 32-byte array.  The
    /// encoding is canonical.
    pub fn to_bytes(self) -> [u8; 32] {

        let mut res = [0u8; 32];

        res[0]  =  (self.0[0] >> 0)                        as u8;
        res[1]  =  (self.0[0] >> 8)                        as u8;
        res[2]  =  (self.0[0] >> 16)                       as u8;
        res[3]  =  (self.0[0] >> 24)                       as u8;
        res[4]  =  (self.0[0] >> 32)                       as u8;
        res[5]  =  (self.0[0] >> 40)                       as u8;
        // Satisfy radix 52 with the next limb value shifted according the needs
        res[6]  =  ((self.0[0] >> 48) | (self.0[1] << 4))  as u8;
        res[7]  =  (self.0[1] >> 4)                        as u8;
        res[8]  =  (self.0[1] >> 12)                       as u8;
        res[9]  =  (self.0[ 1] >> 20)                      as u8;
        res[10] =  (self.0[ 1] >> 28)                      as u8;
        res[11] =  (self.0[ 1] >> 36)                      as u8;
        res[12] =  (self.0[ 1] >> 44)                      as u8;
        res[13] =  (self.0[ 2] >>  0)                      as u8;
        res[14] =  (self.0[ 2] >>  8)                      as u8;
        res[15] =  (self.0[ 2] >> 16)                      as u8;
        res[16] =  (self.0[ 2] >> 24)                      as u8;
        res[17] =  (self.0[ 2] >> 32)                      as u8;
        res[18] =  (self.0[ 2] >> 40)                      as u8;
        res[19] = ((self.0[ 2] >> 48) | (self.0[ 3] << 4)) as u8;
        res[20] =  (self.0[ 3] >>  4)                      as u8;
        res[21] =  (self.0[ 3] >> 12)                      as u8;
        res[22] =  (self.0[ 3] >> 20)                      as u8;
        res[23] =  (self.0[ 3] >> 28)                      as u8;
        res[24] =  (self.0[ 3] >> 36)                      as u8;
        res[25] =  (self.0[ 3] >> 44)                      as u8;
        res[26] =  (self.0[ 4] >>  0)                      as u8;
        res[27] =  (self.0[ 4] >>  8)                      as u8;
        res[28] =  (self.0[ 4] >> 16)                      as u8;
        res[29] =  (self.0[ 4] >> 24)                      as u8;
        res[30] =  (self.0[ 4] >> 32)                      as u8;
        res[31] =  (self.0[ 4] >> 40)                      as u8;

        // High bit should be zero.
        debug_assert!((res[31] & 0b1000_0000u8) == 0u8);
        res
    }

    /// Given a `k`: u64, compute `2^k` giving the resulting result
    /// as a `FieldElement`.
    /// Note that the input must be between the range => 0..260.
    /// 
    /// NOTE: Usually, we will say 253, but since on some operations as
    /// inversion we need to exponenciate to greater values, we set the
    /// max on the Montgomery modulo so `260`.
    pub fn two_pow_k(exp: &u64) -> FieldElement {
        let mut res = FieldElement::zero();

        // Check that exp has to be less than 260.
        // Note that a FieldElement can be as much
        // `2^252 + 27742317777372353535851937790883648493` so we pick
        // 253 knowing that 252 will be less than `FIELD_L`.
        debug_assert!(exp < &260u64);
        match exp {
            0...51 => {
               res[0]  = 1u64 << exp;
            },
            52...103 => {
                res[1] = 1u64 << (exp - 52);
            },
            104...155 => {
                res[2] = 1u64 << (exp - 104);
            },
            156...207 => {
                res[3] = 1u64 << (exp - 156);
            },
            _ => {
                res[4] = 1u64 << (exp - 208);
            }
        }

        res
    }

    /// Compute `a * b` with the function multiplying helper
    #[inline]
    pub fn mul_internal(a: &FieldElement, b: &FieldElement) -> [u128; 9] {
        let mut res = [0u128; 9];
        // Note that this is just the normal way of performing a product.
        // We need to store the results on u128 as otherwise we'll end
        // up having overflowings.
        res[0] = m(a[0],b[0]);
        res[1] = m(a[0],b[1]) + m(a[1],b[0]);
        res[2] = m(a[0],b[2]) + m(a[1],b[1]) + m(a[2],b[0]);
        res[3] = m(a[0],b[3]) + m(a[1],b[2]) + m(a[2],b[1]) + m(a[3],b[0]);
        res[4] = m(a[0],b[4]) + m(a[1],b[3]) + m(a[2],b[2]) + m(a[3],b[1]) + m(a[4],b[0]);
        res[5] =                m(a[1],b[4]) + m(a[2],b[3]) + m(a[3],b[2]) + m(a[4],b[1]);
        res[6] =                               m(a[2],b[4]) + m(a[3],b[3]) + m(a[4],b[2]);
        res[7] =                                              m(a[3],b[4]) + m(a[4],b[3]);
        res[8] =                                                             m(a[4],b[4]);

        res
    }

    /// Compute `limbs/R` (mod l), where R is the Montgomery modulus 2^260
    #[inline]
    pub (crate) fn montgomery_reduce(limbs: &[u128; 9]) -> FieldElement {

        #[inline]
        fn adjustment_fact(sum: u128) -> (u128, u64) {
            let p = (sum as u64).wrapping_mul(constants::LFACTOR_FIELD) & ((1u64 << 52) - 1);
            ((sum + m(p,constants::FIELD_L[0])) >> 52, p)
        }

        #[inline]
        fn montg_red_res(sum: u128) -> (u128, u64) {
            let w = (sum as u64) & ((1u64 << 52) - 1);
            (sum >> 52, w)
        }

        // FIELD_L[3] = 0 so we can skip these products.
        let l = &constants::FIELD_L;

        // the first half computes the Montgomery adjustment factor n, and begins adding n*l to make limbs divisible by R
        let (carry, n0) = adjustment_fact(        limbs[0]);
        let (carry, n1) = adjustment_fact(carry + limbs[1] + m(n0,l[1]));
        let (carry, n2) = adjustment_fact(carry + limbs[2] + m(n0,l[2]) + m(n1,l[1]));
        let (carry, n3) = adjustment_fact(carry + limbs[3]              + m(n1,l[2]) + m(n2,l[1]));
        let (carry, n4) = adjustment_fact(carry + limbs[4] + m(n0,l[4])              + m(n2,l[2]) + m(n3,l[1]));

        // limbs is divisible by R now, so we can divide by R by simply storing the upper half as the result
        let (carry, r0) = montg_red_res(carry + limbs[5]              + m(n1,l[4])              + m(n3,l[2]) + m(n4,l[1]));
        let (carry, r1) = montg_red_res(carry + limbs[6]                           + m(n2,l[4])              + m(n4,l[2]));
        let (carry, r2) = montg_red_res(carry + limbs[7]                                        + m(n3,l[4])             );
        let (carry, r3) = montg_red_res(carry + limbs[8]                                                     + m(n4,l[4]));
        let         r4 = carry as u64;

        // result may be >= r, so attempt to subtract l
        FieldElement([r0,r1,r2,r3,r4]).sub(l)
    }

    //--------------------InverseModMontgomery tools-----------------------//

    /// Compute `(a * b) / R` (mod l), where R is the Montgomery modulus 2^253
    #[inline]
    pub fn montgomery_mul(a: &FieldElement, b: &FieldElement) -> FieldElement {
        FieldElement::montgomery_reduce(&FieldElement::mul_internal(a, b))
    }

    /// Puts a Scalar into Montgomery form, i.e. computes `a*R (mod l)`
    #[inline]
    pub fn to_montgomery(&self) -> FieldElement {
        FieldElement::montgomery_mul(self, &constants::RR_FIELD)
    }

    /// Takes a FieldElement out of Montgomery form, i.e. computes `a/R (mod l)`
    #[inline]
    pub fn from_montgomery(&self) -> FieldElement {
        let mut limbs = [0u128; 9];
        for i in 0..5 {
            limbs[i] = self[i] as u128;
        }
        FieldElement::montgomery_reduce(&limbs)
    }

    // We will leave Kalinski_inverse stoped until we can see if an addition
    // chain method exists for Doppio or we can create it.

    /*
    /// Compute `a^-1 (mod l)` using the the Kalinski implementation
    /// of the Montgomery Modular Inverse algorithm.
    /// B. S. Kaliski Jr. - The  Montgomery  inverse  and  its  applica-tions.
    /// IEEE Transactions on Computers, 44(8):1064–1065, August-1995
    #[inline]
    pub (crate) fn kalinski_inverse(a: &FieldElement) -> FieldElement {

        /// This Phase I indeed is the Binary GCD algorithm , a version o Stein's algorithm
        /// which tries to remove the expensive division operation away from the Classical
        /// Euclidean GDC algorithm replacing it for Bit-shifting, subtraction and comparaison.
        /// 
        /// Output = `a^(-1) * 2^k (mod l)
        /// 
        /// Stein, J.: Computational problems associated with Racah algebra.J. Comput. Phys.1, 397–405 (1967)
        /// 
        /// 
        /// Mentioned on: SPECIAL ISSUE ON MONTGOMERY ARITHMETIC. 
        /// Montgomery inversion - Erkay Sava ̧s & Çetin Kaya Koç
        /// J Cryptogr Eng (2018) 8:201–210
        /// https://doi.org/10.1007/s13389-017-0161-x
        #[inline]
        fn phase1(a: &FieldElement) -> (FieldElement, u64) {
            // Declare L = 2^252 + 27742317777372353535851937790883648493
            let p = FieldElement([517551446070577, 842026395247552, 136780, 0, 17592186044416]);
            let mut u = p.clone();
            let mut v = a.clone();
            let mut r = FieldElement::zero();
            let mut s = FieldElement::one();
            let two = FieldElement([2, 0, 0, 0, 0]); 
            let mut k = 0u64;

            while v > FieldElement::zero() {
                k += 1;
                match(u.is_even(), v.is_even(), u > v, v >= u) {
                    // u is even
                    (true, _, _, _) => {

                        u = u.half();
                        s = &s * &two;
                    },
                    // u isn't even but v is even
                    (false, true, _, _) => {

                        v = v.half();
                        r = &r * &two;
                    },
                    // u and v aren't even and u > v
                    (false, false, true, _) => {

                        u = &u - &v;
                        u = u.half();
                        r = &r + &s;
                        s = &s * &two;
                    },
                    // u and v aren't even and v > u
                    (false, false, false, true) => {

                        v = &v - &u;
                        v = v.half();
                        s = &r + &s;
                        r = &r * &two;
                    },
                    (false, false, false, false) => panic!("InverseMod does not exist"),
                }
                println!("Values on iteration: {}: \nr = {:?}\ns = {:?}\nv = {:?}\nu = {:?}\n", k, &r, &s,&v, &u);
            }
            if r >= p {
                println!("Inside if: {:?} {}", &r - &p, k);
                r = &r - &p;
            }
            println!("Outside if: {:?} {}", &p - &r, k);
            (&p - &r, k)
        }

        /// Phase II performs some adjustments to obtain
        /// the Montgomery inverse.
        /// 
        /// Output: `a^(-1) * 2^n  (mod l)`  where `n = 253 = log2(p) = log2(FIELD_L)`
        #[inline]
        fn phase2(r: &FieldElement, k: &u64) -> FieldElement {
            let mut rr = r.clone();
            let p = &constants::FIELD_L;

            for _i in 1..=(k-253) {
                match rr.is_even() {
                    true => {
                        rr = rr.half();
                    },
                    false => {
                        rr = &rr + &p;
                        println!("Value on iter: {} after addition for p = {:?}", _i, rr);
                        rr = rr.half();
                        println!("Value on iter: {} after performing half = {:?}", _i, rr);
                    }
                }
            }
            rr 
        }

        let (mut r, mut z) = phase1(&a.clone());

        r = phase2(&r, &z);
        // Since the output of the Phase II is multiplied by `2^n`
        // We can multiply it by the two power needed to achive the 
        // Montgomery modulus value and then convert it back to the 
        // normal FieldElement domain.
        //
        // In this case: `R = 2^260` & `n = 2^253`. 
        // So we multiply `r * 2^7` to get R on the Montgomery domain.
        r = &r * &FieldElement::two_pow_k(&7);
        r.from_montgomery()
    }
    */
}
    



pub mod tests {

    use crate::backend::u64::field::FieldElement;
    use crate::backend::u64::constants as constants;
    use crate::scalar::Ristretto255Scalar;

    /// Bytes representation of `-1 (mod l) = 7237005577332262213973186563042994240857116359379907606001950938285454250988`
    pub(crate) static MINUS_ONE_BYTES: [u8; 32] = [236, 211, 245, 92, 26, 99, 18, 88, 214, 156, 247, 162, 222, 249, 222, 20, 0, 0, 0, 0, 0, 0, 0, 0, 0, 0, 0, 0, 0, 0, 0, 16];

    /// `A = 182687704666362864775460604089535377456991567872`
    pub static A: FieldElement = FieldElement([0, 0, 0, 2, 0]);

    /// A on Montgomery domain = `(A * R (mod l)) = 474213518376757474787523690767343130291324218287585596341053150401850043342`.
    pub static INV_MONT_A: FieldElement = FieldElement([2317332620045262, 1576144597389635, 2025859686448975, 2756776639866422, 1152749206963]);

    /// `(A ^ (-1)) (mod l) = 7155219595916845557842258654134856828180378438239419449390401977965479867845`.
    pub static INV_MOD_A: FieldElement = FieldElement([1289905446467013, 1277206401232501, 2632844239031511, 61125669693438, 17393375336657]);

    /// `(B ^ (-1)) (mod l) = 4972823702408169985605068068612629707457302171484944010058343536981337191056`.
    pub static INV_MOD_B: FieldElement = FieldElement([3843051553829520, 3394345223148522, 3244765182786547, 3746084408926180, 12088264794607]);

    /// `B = 904625697166532776746648320197686575422163851717637391703244652875051672039`
    pub static B: FieldElement = FieldElement([2766226127823335, 4237835465749098, 4503599626623787, 4503599627370493, 2199023255551]);

    /// `C = 2009874587549`
    pub static C: FieldElement = FieldElement([2009874587549, 0, 0, 0, 0]);

    /// `A + B (mod l) = 904625697166532776746648320380374280088526716493097995792780030332043239911`
    pub static A_PLUS_B: FieldElement = FieldElement([2766226127823335, 4237835465749098, 4503599626623787, 4503599627370495, 2199023255551]);

    /// `A - B (mod l) = 6332379880165729437226538243027995370101315372437730818388241662867394146822`
    pub static A_MINUS_B: FieldElement = FieldElement([2409288332882438, 4182428486726422, 2114509, 4, 15393162788864]);

    /// `(A - B) / 2 (mod l) = 3166189940082864718613269121513997685050657686218865409194120831433697073411`
    pub static A_MINUS_B_HALF: FieldElement = FieldElement([1204644166441219, 4343014057048459, 1057254, 2, 7696581394432]);

    /// `B - A (mod l) = 904625697166532776746648320014998870755800986942176787613709275418060104167`
    pub static B_MINUS_A: FieldElement = FieldElement([2766226127823335, 4237835465749098, 4503599626623787, 4503599627370491, 2199023255551]);

    /// `A * B (mod l) = 918847811638530094170030839746468112210851935758749834752998326598248143582`
    pub static A_TIMES_B: FieldElement = FieldElement([2201910185007838, 1263014888683320, 1977367609994094, 4238575041099341, 2233595300724]);

    /// `A * C (mod l) = 367179375066579585494548942140953299433414959963106839625728`
    pub static A_TIMES_C: FieldElement = FieldElement([0, 0, 0, 4019749175098, 0]);

    /// `2^197 (mod l) = 200867255532373784442745261542645325315275374222849104412672`
    pub static TWO_POW_197: FieldElement = FieldElement([0, 0, 0, 2199023255552, 0]);

    /// `2^252 (mod l) = 7237005577332262213973186563042994240829374041602535252466099000494570602496`
    pub static TWO_POW_252: FieldElement = FieldElement([0, 0, 0, 0, 17592186044416]);

    /// `2^104 (mod l) = 20282409603651670423947251286016`
    pub static TWO_POW_104: FieldElement = FieldElement([0, 0, 1, 0, 0]);

    #[test]
    fn addition_with_modulo() {
        let res = &FieldElement::minus_one() + &FieldElement::one();
        for i in 0..5 {
            assert!(res[i] == FieldElement::zero()[i]);
        }
    }

    #[test]
    fn addition_without_modulo() {
        let res = &A + &B;
        for i in 0..5 {
            assert!(res[i] == A_PLUS_B[i]);
        }
    }

    #[test]
    fn addition_mod_0() {
        let res = &FieldElement::minus_one() + &FieldElement::one();
        for i in 0..5 {
            assert!(res[i] == FieldElement::zero()[i]);
        }
    }

    #[test]
    fn add_L() {
        let a: FieldElement = FieldElement([2, 0, 0, 0 ,0]);
        let res = &a + &constants::FIELD_L;
        for i in 0..5 {
            assert!(res[i] == a[i]);
        }
    }

    #[test]
    fn subtraction_with_mod() {
        let res = &A - &B;
        for i in 0..5 {
            assert!(res[i] == A_MINUS_B[i]);
        }
    }

    #[test]
    fn subtraction_without_mod() {
        let res = &B - &A;
        for i in 0..5 {
            assert!(res[i] == B_MINUS_A[i]);
        }
    }

    #[test]
    fn subtract_equals() {
        let res = &B - &B;
        for i in 0..5 {
            assert!(res[i] == FieldElement::zero()[i]);
        }
    }

    #[test]
    fn subtract_L() {
        let a: FieldElement = FieldElement([2, 0, 0, 0 ,0]);
        let res = &a - &constants::FIELD_L;
        for i in 0..5 {
            assert!(res[i] == a[i]);
        }
    }

    #[test]
    fn mul_with_modulo() {
        let res = &A * &B;
        for i in 0..5 {
            assert!(res[i] == A_TIMES_B[i]);
        }
    }

    #[test]
    fn mul_without_modulo() {
        let res = &A * &C;
        for i in 0..5 {
            assert!(res[i] == A_TIMES_C[i]);
        }
    }

    #[test]
    fn from_bytes_conversion() {
        let num = FieldElement::from_bytes(&MINUS_ONE_BYTES);
        for i in 0..5 {
            assert!(num[i] == FieldElement::minus_one()[i]);
        }
    }

    #[test]
    fn to_bytes_conversion() {
        let bytes = FieldElement::minus_one().to_bytes();
        for i in 0..32 {
            assert!(bytes[i] == MINUS_ONE_BYTES[i]);
        }
    }

    #[test]
    fn from_ristretto255scalar() {
        // a = `2238329342913194256032495932344128051776374960164957527413114840482143558222` = res.
        let a: Ristretto255Scalar = Ristretto255Scalar::from_canonical_bytes([0x4e, 0x5a, 0xb4, 0x34, 0x5d, 0x47, 0x08, 0x84,
                                                      0x59, 0x13, 0xb4, 0x64, 0x1b, 0xc2, 0x7d, 0x52,
                                                      0x52, 0xa5, 0x85, 0x10, 0x1b, 0xcc, 0x42, 0x44,
                                                      0xd4, 0x49, 0xf4, 0xa8, 0x79, 0xd9, 0xf2, 0x04]).unwrap();
        let a_conv = FieldElement::from(&a);
        let res = FieldElement([2330265455450702, 481909309544512, 146945097235906, 1298816433963441, 5441077225716]);

        for i in 0..5 {
            assert!(a_conv[i] == res[i]);
        }
    }

    #[test]
    fn into_ristretto255scalar() {
        // a = `2238329342913194256032495932344128051776374960164957527413114840482143558222` = res.
        let a: Ristretto255Scalar = Ristretto255Scalar::from_canonical_bytes([0x4e, 0x5a, 0xb4, 0x34, 0x5d, 0x47, 0x08, 0x84,
                                                      0x59, 0x13, 0xb4, 0x64, 0x1b, 0xc2, 0x7d, 0x52,
                                                      0x52, 0xa5, 0x85, 0x10, 0x1b, 0xcc, 0x42, 0x44,
                                                      0xd4, 0x49, 0xf4, 0xa8, 0x79, 0xd9, 0xf2, 0x04]).unwrap();
        let res: Ristretto255Scalar = FieldElement([2330265455450702, 481909309544512, 146945097235906, 1298816433963441, 5441077225716]).into();

        for i in 0..32 {
            assert!(a[i] == res[i]);
        }
    }

    #[test]
    fn two_pow_k() {
        // Check for 0 value
        let zero = FieldElement::two_pow_k(&0u64);
        for i in 0..5 {
            assert!(zero[i] == FieldElement::one()[i]);
        }

        // Check for MAX value
        let max = FieldElement::two_pow_k(&252u64);
        for i in 0..5 {
            assert!(max[i] == TWO_POW_252[i]);
        }

<<<<<<< HEAD
}
=======
        // Check for non 52-multiple `k` values
        let non_multiple = FieldElement::two_pow_k(&197u64);
        for i in 0..5 {
            assert!(non_multiple[i] == TWO_POW_197[i]);
        }

        // Check for 52-multiple `k` values
        let non_multiple = FieldElement::two_pow_k(&104u64);
        for i in 0..5 {
            assert!(non_multiple[i] == TWO_POW_104[i]);
        }
    }

    #[test]
    fn ord_impl() {
        assert!(&FieldElement([2, 0, 0, 0, 0]) < &FieldElement([0, 2, 0, 0, 0]));
        assert!(&FieldElement([0, 0, 0, 0, 1]) > &FieldElement([0, 2498436546, 6587652167965486, 0, 0]));
        assert!(&FieldElement([0, 1, 2, 3, 4]) == &FieldElement([0, 1, 2, 3, 4]));
    }

    #[test]
    fn half() {
        let two_pow_52: FieldElement = FieldElement([0, 1, 0, 0, 0]);
        let half: FieldElement = FieldElement([2251799813685248, 0, 0, 0, 0]);

        let comp_half = two_pow_52.half();
        for i in 0..5 {
            assert!(comp_half[i] == half[i])
        }

        let a_minus_b_half_comp = A_MINUS_B.half();
        for i in 0..5 {
            assert!(a_minus_b_half_comp[i] == A_MINUS_B_HALF[i]);
        }
    }

    #[test]
    fn to_montgomery_conv() {
        let mont_a = &A.to_montgomery();
        for i in 0..5 {
            assert!(mont_a[i] == INV_MONT_A[i])
        }
    }

    #[test]
    fn from_montgomery_conv() {
        let out_mont_a = &INV_MONT_A.from_montgomery();
        for i in 0..5 {
            assert!(out_mont_a[i] == A[i]);
        }
    }
}
>>>>>>> 3bc02b53
<|MERGE_RESOLUTION|>--- conflicted
+++ resolved
@@ -702,9 +702,7 @@
             assert!(max[i] == TWO_POW_252[i]);
         }
 
-<<<<<<< HEAD
-}
-=======
+      
         // Check for non 52-multiple `k` values
         let non_multiple = FieldElement::two_pow_k(&197u64);
         for i in 0..5 {
@@ -756,5 +754,4 @@
             assert!(out_mont_a[i] == A[i]);
         }
     }
-}
->>>>>>> 3bc02b53
+}