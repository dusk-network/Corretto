--- conflicted
+++ resolved
@@ -1,8 +1,4 @@
-<<<<<<< HEAD
-# Dusk-Zerocaf [![Build Status](https://travis-ci.com/dusk-network/Dusk-Zerocaf.svg?branch=master)](https://travis-ci.com/dusk-network/Dusk-Zerocaf) [![codecov](https://codecov.io/gh/dusk-network/dusk-zerocaf/branch/master/graph/badge.svg)](https://codecov.io/gh/dusk-network/dusk-zerocaf) ![GitHub closed issues](https://img.shields.io/github/issues-closed/dusk-network/dusk-zerocaf.svg?color=4C4CFF) ![Crates.io](https://img.shields.io/crates/v/zerocaf.svg)
-=======
 # Dusk-Zerocaf [![Build Status](https://travis-ci.com/dusk-network/Dusk-Zerocaf.svg?branch=master)](https://travis-ci.com/dusk-network/Dusk-Zerocaf)  [![codecov](https://codecov.io/gh/dusk-network/dusk-zerocaf/branch/master/graph/badge.svg)](https://codecov.io/gh/dusk-network/dusk-zerocaf) ![GitHub closed issues](https://img.shields.io/github/issues-closed/dusk-network/dusk-zerocaf.svg?color=4C4CFF) ![Crates.io](https://img.shields.io/crates/v/zerocaf.svg)
->>>>>>> 442b105e
 
 <img
  width="100%"
@@ -12,11 +8,8 @@
 
 ## Fast, efficient and bulletproof-friendly cryptographic operations.
 
-<<<<<<< HEAD
-This repository contains an implementation of the Sonnycurve over the `Ristretto Scalar field`: a pure Rust implementation designed by [Dusk](https://dusk.network) team.
-=======
-This repository contains an implementation of the Sonny curve over the `Ristretto Scalar field`: a pure Rust implementation designed by [Dusk](https://dusk.network) team.
->>>>>>> 442b105e
+**This repository contains an implementation of the Sonny curve over the `Ristretto Scalar field`: a pure Rust implementation designed by [Dusk](https://dusk.network) team.**
+
 
 Special thanks to Isis Agora Lovecruft and Henry de Valence for their implementation of [Curve25519-dalek library](https://github.com/dalek-cryptography/curve25519-dalek),
 which has been so useful in order to get some of the basic arithmetic ops and the structure of our library.
@@ -30,11 +23,7 @@
 
 ### Ristretto Scalar Field And Bulletproofs.
 
-<<<<<<< HEAD
-Originally designed to abstract _non-prime-order curves into prime-order scalar fields_, the `Ristretto` abstraction would have been far too inefficient to implement for Bulletproofs zero-knowledge proof. Therefore the `Ristretto scalar field` is used to **solve all negative impacts of using cofactors equalling 8 on the Ristretto curve.**. The strategy is to use a _Ristretto embedded curve_ (also called `SonnyCurve`), as the initial operations within `zerocaf` are performed therein. `zerocaf` opens up new opportunities for the use cases of **zero-knowledge proofs** inside the Dusk Network protocol as well as making a _Bulletproof-integrated ring signature substitute possible_, with orders of magnitude performance improvements compared to the fastest ringsig implementation.
-=======
 Originally designed to abstract _non-prime-order curves into prime-order scalar fields_, the `Ristretto` abstraction would have been far too inefficient to implement for Bulletproofs zero-knowledge proof. Therefore the `Ristretto scalar field` is used to **solve all negative impacts of using cofactors equalling 8 on the Ristretto curve.**. The strategy is to use a _Ristretto embedded curve_ (also called `Sonny Curve`), as the initial operations within `zerocaf` are performed therein. `zerocaf` opens up new opportunities for the use cases of **zero-knowledge proofs** inside the Dusk Network protocol as well as making a _Bulletproof-integrated ring signature substitute possible_, with orders of magnitude performance improvements compared to the fastest ringsig implementation.
->>>>>>> 442b105e
 
 Within this library, the implementation of the Ristretto to construct the curve with desired properties is made possible by 
 defining the curve over the scalar field, using only a thin abstraction layer, which in turn allows for systems that use signatures to be safely extended with zero-knowledge protocols. These zero-knowledge protocols are utilised with no additional cryptographic assumptions and minimal changes in the code. The Ristretto scalar field is Bulletproof friendly, which makes it possible to use both cryptographic protocols in tandem with one another, as they are centric to contemporary applications of elliptic curve operations.
@@ -142,20 +131,14 @@
        - [x] Implement Scalar Mul.
        - [x] Implement from_bytes conversions.
        - [x] Implement to byte conversions.
-<<<<<<< HEAD
        - [x] Implement compressed Edwards point Y-coordinate.
     - [x] Implement Twisted Edwards Projective Coordiates.
-=======
-       - [ ] Implement compressed Edwards point Y-coordinate.
-    - [ ] Implement Twisted Edwards Projective Coordiates.
->>>>>>> 442b105e
        - [x] Implement Point Addition.
        - [x] Implement Point Subtraction.
        - [x] Implement Point Doubling.
        - [x] Implement Scalar Mul.
        - [x] Implement from_bytes conversions.
        - [x] Implement to byte conversions.
-<<<<<<< HEAD
        - [x] Implement compressed Edwards point Y-coordinate.
     - [x] Represent Edwards points as Ristretto points using wrapping type or struct.
     - [x] Cargo doc testing and improvement.
@@ -167,25 +150,4 @@
     - [x] Implement Ecoding & Decoding algorithms.
     - [x] Implement Equalty testing.
     - [x] Implement Elligator-ristretto-flavour.
-    - [x] Test all of the algorithms implemented.
-=======
-       - [ ] Implement compressed Edwards point Y-coordinate.
-    - [ ] Represent Edwards points as Ristretto points using wrapping function (research).
-    - [x] Cargo doc testing and improvement.
-    - [x] Decide the best use cases of the various Edwards coordinate types (compressed, standard, extended, projective).
-    - [ ] Benchmark different implementations and algorithms.
-    - [ ] Research About Niels and ProjectiveNiels coordinates usage.
-    - [x] Implement Ristretto Mapping.
-    - [ ] Build and test torsion points.
-    - [ ] Test all point operations for Edwards Points.
-    - [x] Generate Ristretto points from basepoint 
-    - [ ] Generate random Ristretto points 
-    - [x] Implement encoding process for Ristretto points 
-    - [x] Implement decoding process for Ristretto points
-    - [ ] Implement equality testing for Ristretto points
- - [ ] Implement Montgomery and Edwards operations & functions.
- - [x] Find torquing points and cannoically lift curve points
- 
- 
-> Operations with large numbers are recommended to be done in `SageMath`, from which they can be converted in a continuous format with rust and compiled easily after each computation. 
->>>>>>> 442b105e
+    - [x] Test all of the algorithms implemented.